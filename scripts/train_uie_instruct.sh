--- conflicted
+++ resolved
@@ -32,13 +32,8 @@
 #    --num_neg_examples 0 \
 #    --add_explanation False \
 #    --tk_instruct False \
-<<<<<<< HEAD
-#    --data_dir /root/InstructUIE/data/NER_processed/ \
-#    --task_dir /root/InstructUIE/data/tasks/ \
-=======
 #    --data_dir $DATA_DIR \
 #    --task_dir $TASK_DIR \
->>>>>>> 09fdf8a4
 #    --output_dir output/ \
 #    --overwrite_output_dir \
 #    --cache_dir ./cache/ \
