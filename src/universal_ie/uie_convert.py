#!/usr/bin/env python
# -*- coding:utf-8 -*-
import sys
sys.path.append("../")

from typing import Any, Dict, List, Text, Union

from .generation_format import GenerationFormat
from .structure_marker import BaseStructureMarker
from universal_ie.text2spotasoc import Text2SpotAsoc
from .ie_format import Label, Sentence, Event, Span, Entity, Relation as UIERelation

def convert_sent_LLM_UIE(datasets: List, skip_NA = True):
    uie_sentences: List[Sentence] = []
    for example in datasets:
        sent_tokens = example['sentence'].split(" ")

        uie_ents = None
        uie_evs = None
        uie_rels = None

        if example.get('entities'):
            uie_ents = convert_entities(example['entities'])
        if example.get('events'):
            uie_evs = convert_events(example['events'])
        if example.get('relations'):
<<<<<<< HEAD
            try:
                uie_rels = convert_relations(example['relations'])
            except:
                print(example)
                raise ValueError("convert relations error")
=======
            uie_rels = convert_relations(example['relations'], skip_NA)
>>>>>>> 4adbe212
        
        uie_sent = Sentence(
            tokens=sent_tokens,
            entities=uie_ents,
            events=uie_evs,
            relations=uie_rels
        )
        uie_sentences.append(uie_sent)

    return uie_sentences

def convert_entities(entities):
    uie_ents = []
    for entity in entities:
        if entity['type'] == 'NA' or entity['type'] == '':
            continue
        start, end = entity['pos']
        indexes = list(range(start, end))
        tokens = entity['name'].split(' ')
        ent = Entity(
            span=Span(
                tokens=tokens,
                indexes=indexes,
                text=entity['name']
            ),
            label=Label(entity['type'])
        )
        uie_ents.append(ent)
    return uie_ents


def convert_events(events): 
    uie_evs = []
    for event in events:
        if event['type'] == 'NA' or event['type'] == '':
            continue
        args = []
        for idx, arg in enumerate(event['arguments']):
            label = Label(arg["role"])
            arg_tok = arg['name'].split(" ")
            entity = Entity(
                span=Span(
                    tokens=arg_tok,
                    indexes=[idx],
                    text=arg['name']
                ),
                label=label
            )
            args.append((label, entity))

        uie_ev = Event(
            span=Span(
                tokens=event['trigger'].split(" "),
                indexes=[],
                text=event['trigger']
            ),
            label=Label(event['type']),
            args=args
        )
        uie_evs.append(uie_ev)
    
    return uie_evs

def convert_relations(relations, skip_none = True):
    uie_rels = []
<<<<<<< HEAD
    for relation in relations:
        if relation['type'] == 'NA' or relation['type'] == '' or relation['type'] is None:
=======
    for idx, relation in enumerate(relations):
        if (relation['type'] == 'NA' or relation['type'] == '' or not relation['type']):
>>>>>>> 4adbe212
            continue
        if not relation['type']:
            relation['type'] = 'NA'
        
        head = Entity(
            span=Span(
                tokens=relation['head']['name'].split(" "),
                indexes=list(range(relation['head']['pos'][0], relation['head']['pos'][1])) if relation['head']['pos'] else [idx],
                text=relation['head']['name']
            ),
            label=Label("")
        )
        tail = Entity(
            span=Span(
                tokens=relation['tail']['name'].split(" "),
                indexes=list(range(relation['head']['pos'][0], relation['head']['pos'][1])) if relation['tail']['pos'] else [idx],
                text=relation['tail']['name']
            ),
            label=Label("")
        )
        uie_rel = UIERelation(
            head, tail, Label(relation['type'])
        )
        uie_rels.append(uie_rel)

    return uie_rels


def convert_graph(
    generation_class: GenerationFormat,
    datasets: List,
    label_mapper: Dict = None,
    skip_NA = True
):
    convertor: Text2SpotAsoc = generation_class(
        structure_maker=BaseStructureMarker(),
        label_mapper=label_mapper
    )
    uie_datasets = convert_sent_LLM_UIE(datasets, skip_NA)

    prompts = []
    for instance in uie_datasets:
        converted_graph = convertor.annonote_graph(
            tokens=instance.tokens,
            entities=instance.entities,
            events=instance.events,
            relations=instance.relations
        )
        # offset_events = [
        #     event.to_offset(evt_label_mapper=label_mapper)
        #     for event in instance.events
        # ]
        src, tgt, spot_labels, asoc_labels = converted_graph[:4]
        # spot_asoc = converted_graph[4]
        prompts.append(tgt)
    record_schema = convertor.output_schema()
    return prompts, record_schema<|MERGE_RESOLUTION|>--- conflicted
+++ resolved
@@ -24,15 +24,7 @@
         if example.get('events'):
             uie_evs = convert_events(example['events'])
         if example.get('relations'):
-<<<<<<< HEAD
-            try:
-                uie_rels = convert_relations(example['relations'])
-            except:
-                print(example)
-                raise ValueError("convert relations error")
-=======
             uie_rels = convert_relations(example['relations'], skip_NA)
->>>>>>> 4adbe212
         
         uie_sent = Sentence(
             tokens=sent_tokens,
@@ -98,13 +90,8 @@
 
 def convert_relations(relations, skip_none = True):
     uie_rels = []
-<<<<<<< HEAD
     for relation in relations:
         if relation['type'] == 'NA' or relation['type'] == '' or relation['type'] is None:
-=======
-    for idx, relation in enumerate(relations):
-        if (relation['type'] == 'NA' or relation['type'] == '' or not relation['type']):
->>>>>>> 4adbe212
             continue
         if not relation['type']:
             relation['type'] = 'NA'
@@ -137,7 +124,8 @@
     generation_class: GenerationFormat,
     datasets: List,
     label_mapper: Dict = None,
-    skip_NA = True
+    skip_NA = True,
+    existing_record_schema: Dict = None,
 ):
     convertor: Text2SpotAsoc = generation_class(
         structure_maker=BaseStructureMarker(),
@@ -160,5 +148,5 @@
         src, tgt, spot_labels, asoc_labels = converted_graph[:4]
         # spot_asoc = converted_graph[4]
         prompts.append(tgt)
-    record_schema = convertor.output_schema()
+    record_schema = convertor.output_schema(existing_record_schema=existing_record_schema)
     return prompts, record_schema