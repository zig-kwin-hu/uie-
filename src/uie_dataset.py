--- conflicted
+++ resolved
@@ -90,6 +90,7 @@
             ordered_prompt=True,
             model_name_or_path=None,
             model_cache_dir=None,
+            test_file=None,
             **kwargs
     ):
         super().__init__(*args, **kwargs)
@@ -107,6 +108,8 @@
         self.ordered_prompt = ordered_prompt
         self.model_name_or_path = model_name_or_path
         self.model_cache_dir = model_cache_dir
+        self.test_file = test_file
+        self.record_schemas = {}
 
     def _parse_instruction(self, instruction_file):
         """
@@ -284,13 +287,14 @@
         else:
             return random.choice(task_instructions)
         
-    def _construct_uie_labels(self, datasets, skip_na = True):
+    def _construct_uie_labels(self, datasets, skip_na = True, existing_record_schema = None):
         generation_class = Text2SpotAsoc
 
         prompts, record_schema = convert_graph(
             generation_class,
             datasets=datasets,
-            skip_NA=skip_na
+            skip_NA=skip_na,
+            existing_record_schema=existing_record_schema,
         )
 
         return prompts, record_schema
@@ -376,8 +380,9 @@
 
         sample_template = {"Task": "NER", "Dataset": dataset_name, "Samples": [], "subset": subset}
 
-        instances = self._sampling_dataset(instances, sampling_strategy, max_num_instances)
-        uie_labels, record_schema = self._construct_uie_labels(instances)
+        instances = self._sampling_dataset(instances, sampling_strategy, max_num_instances, subset)
+        uie_labels, record_schema = self._construct_uie_labels(instances,existing_record_schema=self.config.record_schemas.get(dataset_name, None))
+        self.config.record_schemas[dataset_name] = record_schema
         if len(record_schema.type_list) < len(labels):
             record_schema.type_list = labels
 
@@ -413,7 +418,7 @@
         sample_template = {"Task": "ES", "Dataset": dataset_name, "Samples": [], "subset": subset}
 
         labels_str = ', '.join(labels)
-        instances = self._sampling_dataset(instances, sampling_strategy, max_num_instances)
+        instances = self._sampling_dataset(instances, sampling_strategy, max_num_instances, subset)
 
         for idx, instance in enumerate(instances):
             example = sample_template.copy()
@@ -448,7 +453,7 @@
         sample_template = {"Task": "ET", "Dataset": dataset_name, "Samples": [], "subset": subset}
 
         labels_str = ', '.join(labels)
-        instances = self._sampling_dataset(instances, sampling_strategy, max_num_instances)
+        instances = self._sampling_dataset(instances, sampling_strategy, max_num_instances, subset)
 
         for idx, instance in enumerate(instances):
             example = sample_template.copy()
@@ -489,7 +494,7 @@
         sample_template = {"Task": "EP", "Dataset": dataset_name, "Samples": [], "subset": subset}
 
         labels_str = ', '.join(labels)
-        instances = self._sampling_dataset(instances, sampling_strategy, max_num_instances)
+        instances = self._sampling_dataset(instances, sampling_strategy, max_num_instances, subset)
 
         for idx, instance in enumerate(instances):
             example = sample_template.copy()
@@ -533,7 +538,7 @@
         sample_template = {"Task": "EPR", "Dataset": dataset_name, "Samples": [], "subset": subset}
 
         labels_str = ', '.join(labels)
-        instances = self._sampling_dataset(instances, sampling_strategy, max_num_instances)
+        instances = self._sampling_dataset(instances, sampling_strategy, max_num_instances, subset)
 
         for idx, instance in enumerate(instances):
             example = sample_template.copy()
@@ -582,10 +587,9 @@
         instances, labels = self._load_dataset(dataset_path, labels_path)
         sample_template = {"Task": "RE", "Dataset": dataset_name, "Samples": [], "subset": subset}
         instances = self._sampling_dataset(instances, sampling_strategy, max_num_instances, subset)
-
-        uie_labels, record_schema = self._construct_uie_labels(instances)
+        uie_labels, record_schema = self._construct_uie_labels(instances, existing_record_schema=self.config.record_schemas.get(dataset_name, None))
         uie_labels_w_na, _ = self._construct_uie_labels(instances, False)
-        
+        self.config.record_schemas[dataset_name] = record_schema
         record_schema.type_list = labels
         
         uie_sampler = DynamicSSIGenerator(
@@ -596,15 +600,9 @@
             ordered_prompt=True
         )
 
-<<<<<<< HEAD
-        for (idx, instance), label in zip(enumerate(instances), uie_responses):
+        for (idx, instance), label, ground_truth in zip(enumerate(instances), uie_labels, uie_labels_w_na):
             positive = [ ent['type'] for ent in instance['relations'] if ent['type'] not in ['', 'NA']]
-            asoc_prefix_ids, asoc_prefix, negative_asoc = uie_sampler.sample_asoc(positive, True)
-=======
-        for (idx, instance), label, ground_truth in zip(enumerate(instances), uie_labels, uie_labels_w_na):
-            positive = [ ent['type'] for ent in instance['relations'] if ent['type'] ]
             asoc_prefix_ids, asoc_prefix, negative_asoc = uie_sampler.sample_asoc(positive)
->>>>>>> 4adbe212
             example = sample_template.copy()
 
             instruction = asoc_prefix + text_start + ' ' + "{0}"
@@ -627,7 +625,7 @@
         # TODO, reconstruct Event Instruction to two stage
         # TODO, check
         labels_str = f'Event type: {labels[0]}, Arguments type: {labels[1]}.'
-        instances = self._sampling_dataset(instances, sampling_strategy, max_num_instances)
+        instances = self._sampling_dataset(instances, sampling_strategy, max_num_instances, subset)
 
         for idx, instance in enumerate(instances):
             example = sample_template.copy()
@@ -674,7 +672,7 @@
         # TODO, reconstruct Event Instruction to two stage
         # TODO, check
         print('EETRETET')
-        instances = self._sampling_dataset(instances, sampling_strategy, max_num_instances)
+        instances = self._sampling_dataset(instances, sampling_strategy, max_num_instances, subset)
         instances = self._split_by_events(instances)
 
         # Empty arguments to prevent UIE SSI capture undesired feature
@@ -682,7 +680,8 @@
             for ev in instance["events"]:
                 ev['arguments'] = []
         
-        uie_labels, record_schema = self._construct_uie_labels(instances)
+        uie_labels, record_schema = self._construct_uie_labels(instances, existing_record_schema=self.config.record_schemas.get(dataset_name, None))
+        self.config.record_schemas[dataset_name] = record_schema
         if len(record_schema.type_list) < len(labels):
             record_schema.type_list = labels
         
@@ -735,9 +734,10 @@
 
         # TODO, reconstruct Event Instruction to two stage
         # TODO, check
-        instances = self._sampling_dataset(instances, sampling_strategy, max_num_instances)
+        instances = self._sampling_dataset(instances, sampling_strategy, max_num_instances, subset)
         instances = self._split_by_events(instances)
-        uie_labels, record_schema = self._construct_uie_labels(instances)
+        uie_labels, record_schema = self._construct_uie_labels(instances,existing_record_schema=self.config.record_schemas.get(dataset_name, None))
+        self.config.record_schemas[dataset_name] = record_schema
         if len(record_schema.type_list) < len(labels):
             record_schema.role_list = role_list
 
@@ -809,9 +809,12 @@
                 print("Loading {} dataset {} subset".format(dataset["dataset name"], subset))
                 ds_name = dataset["dataset name"]
                 sampling_strategy = dataset.get("sampling strategy", "random")
-                ds_path = os.path.join(path, task, ds_name, subset + '.json')
+                if subset == 'test' and self.config.test_file != None:
+                    ds_path = self.config.test_file
+                else:
+                    ds_path = os.path.join(path, task, ds_name, subset + '.json')
                 labels_path = os.path.join(path, task, ds_name, 'labels.json')
-                assert os.path.exists(ds_path)
+                assert os.path.exists(ds_path), "Dataset path {} not exists!".format(ds_path)
                 assert os.path.exists(labels_path)
                 
                 idx = -1
